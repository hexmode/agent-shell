;;; agent-shell-openai.el --- OpenAI agent configurations -*- lexical-binding: t; -*-

;; Copyright (C) 2024 Alvaro Ramirez

;; Author: Alvaro Ramirez https://xenodium.com
;; URL: https://github.com/xenodium/agent-shell

;; This package is free software; you can redistribute it and/or modify
;; it under the terms of the GNU General Public License as published by
;; the Free Software Foundation; either version 3, or (at your option)
;; any later version.

;; This package is distributed in the hope that it will be useful,
;; but WITHOUT ANY WARRANTY; without even the implied warranty of
;; MERCHANTABILITY or FITNESS FOR A PARTICULAR PURPOSE.  See the
;; GNU General Public License for more details.

;; You should have received a copy of the GNU General Public License
;; along with GNU Emacs.  If not, see <https://www.gnu.org/licenses/>.

;;; Commentary:
;;
;; This file includes OpenAI-specific configurations.
;;

;;; Code:

(eval-when-compile
  (require 'cl-lib))
(require 'shell-maker)
(require 'acp)

(declare-function agent-shell--indent-string "agent-shell")
(declare-function agent-shell--make-acp-client "agent-shell")
(declare-function agent-shell-make-agent-config "agent-shell")
(declare-function agent-shell-start "agent-shell")

<<<<<<< HEAD
(cl-defun agent-shell-openai-make-authentication (&key api-key login)
  "Create OpenAI authentication configuration.

API-KEY is the OpenAI API key string or function that returns it.
LOGIN enables browser-based authentication."
  (when (and api-key login)
    (error "Cannot specify both :api-key and :login - choose one"))
  (unless (or api-key login)
    (error "Must specify either :api-key or :login"))
  (cond
   (api-key `((:api-key . ,api-key)))
   (login '((:login . t)))))
=======
(cl-defun agent-shell-openai-make-authentication (&key api-key codex-api-key login)
  "Create OpenAI authentication configuration.

API-KEY is the OpenAI API key string or function that returns it.
CODEX-API-KEY is the Codex-specific API key.
LOGIN when non-nil indicates to use login-based authentication."
  (when (> (seq-count #'identity (list api-key codex-api-key login)) 1)
    (error "Cannot specify multiple authentication methods - choose one"))
  (unless (> (seq-count #'identity (list api-key codex-api-key login)) 0)
    (error "Must specify one of :api-key, :codex-api-key, :login"))
  (cond
   (api-key `((:api-key . ,api-key)))
   (codex-api-key `((:codex-api-key . ,codex-api-key)))
   (login `((:login . t)))))
>>>>>>> f84b17bd

(defcustom agent-shell-openai-authentication
  (agent-shell-openai-make-authentication :login t)
  "Configuration for OpenAI authentication.
<<<<<<< HEAD
For browser-based authentication (default):
=======
For login-based authentication (default):
>>>>>>> f84b17bd

  (setq agent-shell-openai-authentication
        (agent-shell-openai-make-authentication :login t))

<<<<<<< HEAD
For API key (string):
=======
For OpenAI API key (string):
>>>>>>> f84b17bd

  (setq agent-shell-openai-authentication
        (agent-shell-openai-make-authentication :api-key \"your-key\"))

For OpenAI API key (function):

  (setq agent-shell-openai-authentication
        (agent-shell-openai-make-authentication :api-key (lambda () ...)))

For Codex API key (string):

  (setq agent-shell-openai-authentication
        (agent-shell-openai-make-authentication :codex-api-key \"codex-key\"))

For Codex API key (function):

  (setq agent-shell-openai-authentication
        (agent-shell-openai-make-authentication :codex-api-key (lambda () ...)))"
  :type 'alist
  :group 'agent-shell)

(defcustom agent-shell-openai-codex-command
  '("codex-acp")
  "Command and parameters for the OpenAI Codex client.

The first element is the command name, and the rest are command parameters."
  :type '(repeat string)
  :group 'agent-shell)

(defcustom agent-shell-openai-codex-environment
  nil
  "Environment variables for the OpenAI Codex client.

This should be a list of environment variables to be used when
starting the Codex client process.

Example usage to set custom environment variables:

  (setq agent-shell-openai-codex-environment
        (`agent-shell-make-environment-variables'
         \"MY_VAR\" \"some-value\"
         \"MY_OTHER_VAR\" \"another-value\"))"
  :type '(repeat string)
  :group 'agent-shell)

(defun agent-shell-openai-make-codex-config ()
  "Create a Codex agent configuration.

Returns an agent configuration alist using `agent-shell-make-agent-config'."
  (when (and (boundp 'agent-shell-openai-key) agent-shell-openai-key)
    (user-error "Please migrate to use agent-shell-openai-authentication and eval (setq agent-shell-openai-key nil)"))
  (agent-shell-make-agent-config
   :mode-line-name "Codex"
   :buffer-name "Codex"
   :shell-prompt "Codex> "
   :shell-prompt-regexp "Codex> "
   :welcome-function #'agent-shell-openai--codex-welcome-message
   :icon-name "openai.png"
<<<<<<< HEAD
   :needs-authentication (map-elt agent-shell-openai-authentication :login)
   :authenticate-request-maker (when (map-elt agent-shell-openai-authentication :login)
                                 (lambda ()
                                   (acp-make-authenticate-request
                                    :method-id "chatgpt")))
   :client-maker (lambda ()
                   (agent-shell-openai-make-codex-client))
   :install-instructions "See https://github.com/cola-io/codex-acp for installation."))
=======
   :needs-authentication t
   :authenticate-request-maker (lambda ()
                                 (cond ((map-elt agent-shell-openai-authentication :api-key)
                                        (acp-make-authenticate-request :method-id "openai-api-key"))
                                       ((map-elt agent-shell-openai-authentication :codex-api-key)
                                        (acp-make-authenticate-request :method-id "codex-api-key"))
                                       (t
                                        (acp-make-authenticate-request :method-id "chatgpt"))))
   :client-maker (lambda (buffer)
                   (agent-shell-openai-make-codex-client :buffer buffer))
   :install-instructions "See https://github.com/zed-industries/codex-acp for installation."))
>>>>>>> f84b17bd

(defun agent-shell-openai-start-codex ()
  "Start an interactive Codex agent shell."
  (interactive)
  (agent-shell-start
   :config (agent-shell-openai-make-codex-config)))

(cl-defun agent-shell-openai-make-codex-client (&key buffer)
  "Create a Codex client using configured authentication with BUFFER as context.

Uses `agent-shell-openai-authentication' for authentication configuration."
<<<<<<< HEAD
  (cond
   ((map-elt agent-shell-openai-authentication :api-key)
    (let ((api-key (agent-shell-openai-key)))
      (unless api-key
        (user-error "Please set your `agent-shell-openai-authentication'"))
      (acp-make-client :command (car agent-shell-openai-codex-command)
                       :command-params (cdr agent-shell-openai-codex-command)
                       :environment-variables (list (format "OPENAI_API_KEY=%s" api-key)))))
   ((map-elt agent-shell-openai-authentication :login)
    (acp-make-client :command (car agent-shell-openai-codex-command)
                     :command-params (cdr agent-shell-openai-codex-command)
                     :environment-variables '("OPENAI_API_KEY=")))
   (t
    (user-error "Please set your `agent-shell-openai-authentication'"))))

(defun agent-shell-openai-key ()
  "Get the OpenAI API key."
  (cond ((stringp (map-elt agent-shell-openai-authentication :api-key))
         (map-elt agent-shell-openai-authentication :api-key))
        ((functionp (map-elt agent-shell-openai-authentication :api-key))
         (condition-case _err
             (funcall (map-elt agent-shell-openai-authentication :api-key))
           (error
            (error "Api key not found.  Check out `agent-shell-openai-authentication'"))))
        (t
         nil)))
=======
  (unless buffer
    (error "Missing required argument: :buffer"))
  (cond
   ((map-elt agent-shell-openai-authentication :api-key)
    (agent-shell--make-acp-client :command (car agent-shell-openai-codex-command)
                                  :command-params (cdr agent-shell-openai-codex-command)
                                  :environment-variables (append (when-let ((api-key (agent-shell-openai-key)))
                                                                   (list (format "OPENAI_API_KEY=%s" api-key)))
                                                                 agent-shell-openai-codex-environment)
                                  :context-buffer buffer))
   ((map-elt agent-shell-openai-authentication :codex-api-key)
    (agent-shell--make-acp-client :command (car agent-shell-openai-codex-command)
                                  :command-params (cdr agent-shell-openai-codex-command)
                                  :environment-variables (append (when-let ((api-key (agent-shell-openai-key)))
                                                                   (list (format "CODEX_API_KEY=%s" api-key)))
                                                                 agent-shell-openai-codex-environment)
                                  :context-buffer buffer))
   ((map-elt agent-shell-openai-authentication :login)
    (agent-shell--make-acp-client :command (car agent-shell-openai-codex-command)
                                  :command-params (cdr agent-shell-openai-codex-command)
                                  :environment-variables agent-shell-openai-codex-environment
                                  :context-buffer buffer))
   (t
    (error "Invalid authentication configuration"))))
>>>>>>> f84b17bd

(defun agent-shell-openai--codex-welcome-message (config)
  "Return Codex welcome message using `shell-maker' CONFIG."
  (let ((art (agent-shell--indent-string 4 (agent-shell-openai--codex-ascii-art)))
        (message (string-trim-left (shell-maker-welcome-message config) "\n")))
    (concat "\n\n"
            art
            "\n\n"
            message)))

(defun agent-shell-openai--codex-ascii-art ()
  "Codex ASCII art.

From https://github.com/openai/codex/blob/main/codex-rs/tui/frames/slug/frame_1.txt."
  (let* ((text (string-trim "
          d-dcottoottd
      dot5pot5tooeeod dgtd
    tepetppgde   egpegxoxeet
   cpdoppttd            5pecet
  odc5pdeoeoo            g-eoot
 xp te  ep5ceet           p-oeet
tdg-p    poep5ged          g e5e
eedee     t55ecep            gee
eoxpe    ceedoeg-xttttttdtt og e
 dxcp  dcte 5p egeddd-cttte5t5te
 oddgd dot-5e   edpppp dpg5tcd5
  pdt gt e              tp5pde
    doteotd          dodtedtg
      dptodgptccocc-optdtep
        epgpexxdddtdctpg
" "\n")))
    (propertize text 'font-lock-face 'font-lock-doc-face)))

(defun agent-shell-openai-key ()
  "Get the OpenAI API key."
  (cond ((stringp (map-elt agent-shell-openai-authentication :api-key))
         (map-elt agent-shell-openai-authentication :api-key))
        ((functionp (map-elt agent-shell-openai-authentication :api-key))
         (condition-case _err
             (funcall (map-elt agent-shell-openai-authentication :api-key))
           (error
            (error "Api key not found.  Check out `agent-shell-openai-authentication'"))))
        ((stringp (map-elt agent-shell-openai-authentication :codex-api-key))
         (map-elt agent-shell-openai-authentication :codex-api-key))
        ((functionp (map-elt agent-shell-openai-authentication :codex-api-key))
         (condition-case _err
             (funcall (map-elt agent-shell-openai-authentication :codex-api-key))
           (error
            (error "Codex API key not found.  Check out `agent-shell-openai-authentication'"))))
        (t
         nil)))

(provide 'agent-shell-openai)

;;; agent-shell-openai.el ends here<|MERGE_RESOLUTION|>--- conflicted
+++ resolved
@@ -35,20 +35,6 @@
 (declare-function agent-shell-make-agent-config "agent-shell")
 (declare-function agent-shell-start "agent-shell")
 
-<<<<<<< HEAD
-(cl-defun agent-shell-openai-make-authentication (&key api-key login)
-  "Create OpenAI authentication configuration.
-
-API-KEY is the OpenAI API key string or function that returns it.
-LOGIN enables browser-based authentication."
-  (when (and api-key login)
-    (error "Cannot specify both :api-key and :login - choose one"))
-  (unless (or api-key login)
-    (error "Must specify either :api-key or :login"))
-  (cond
-   (api-key `((:api-key . ,api-key)))
-   (login '((:login . t)))))
-=======
 (cl-defun agent-shell-openai-make-authentication (&key api-key codex-api-key login)
   "Create OpenAI authentication configuration.
 
@@ -63,25 +49,16 @@
    (api-key `((:api-key . ,api-key)))
    (codex-api-key `((:codex-api-key . ,codex-api-key)))
    (login `((:login . t)))))
->>>>>>> f84b17bd
 
 (defcustom agent-shell-openai-authentication
   (agent-shell-openai-make-authentication :login t)
   "Configuration for OpenAI authentication.
-<<<<<<< HEAD
-For browser-based authentication (default):
-=======
 For login-based authentication (default):
->>>>>>> f84b17bd
 
   (setq agent-shell-openai-authentication
         (agent-shell-openai-make-authentication :login t))
 
-<<<<<<< HEAD
-For API key (string):
-=======
 For OpenAI API key (string):
->>>>>>> f84b17bd
 
   (setq agent-shell-openai-authentication
         (agent-shell-openai-make-authentication :api-key \"your-key\"))
@@ -140,16 +117,6 @@
    :shell-prompt-regexp "Codex> "
    :welcome-function #'agent-shell-openai--codex-welcome-message
    :icon-name "openai.png"
-<<<<<<< HEAD
-   :needs-authentication (map-elt agent-shell-openai-authentication :login)
-   :authenticate-request-maker (when (map-elt agent-shell-openai-authentication :login)
-                                 (lambda ()
-                                   (acp-make-authenticate-request
-                                    :method-id "chatgpt")))
-   :client-maker (lambda ()
-                   (agent-shell-openai-make-codex-client))
-   :install-instructions "See https://github.com/cola-io/codex-acp for installation."))
-=======
    :needs-authentication t
    :authenticate-request-maker (lambda ()
                                  (cond ((map-elt agent-shell-openai-authentication :api-key)
@@ -161,7 +128,6 @@
    :client-maker (lambda (buffer)
                    (agent-shell-openai-make-codex-client :buffer buffer))
    :install-instructions "See https://github.com/zed-industries/codex-acp for installation."))
->>>>>>> f84b17bd
 
 (defun agent-shell-openai-start-codex ()
   "Start an interactive Codex agent shell."
@@ -173,59 +139,35 @@
   "Create a Codex client using configured authentication with BUFFER as context.
 
 Uses `agent-shell-openai-authentication' for authentication configuration."
-<<<<<<< HEAD
+  (unless buffer
+    (error "Missing required argument: :buffer"))
   (cond
    ((map-elt agent-shell-openai-authentication :api-key)
     (let ((api-key (agent-shell-openai-key)))
       (unless api-key
         (user-error "Please set your `agent-shell-openai-authentication'"))
-      (acp-make-client :command (car agent-shell-openai-codex-command)
-                       :command-params (cdr agent-shell-openai-codex-command)
-                       :environment-variables (list (format "OPENAI_API_KEY=%s" api-key)))))
-   ((map-elt agent-shell-openai-authentication :login)
-    (acp-make-client :command (car agent-shell-openai-codex-command)
-                     :command-params (cdr agent-shell-openai-codex-command)
-                     :environment-variables '("OPENAI_API_KEY=")))
-   (t
-    (user-error "Please set your `agent-shell-openai-authentication'"))))
-
-(defun agent-shell-openai-key ()
-  "Get the OpenAI API key."
-  (cond ((stringp (map-elt agent-shell-openai-authentication :api-key))
-         (map-elt agent-shell-openai-authentication :api-key))
-        ((functionp (map-elt agent-shell-openai-authentication :api-key))
-         (condition-case _err
-             (funcall (map-elt agent-shell-openai-authentication :api-key))
-           (error
-            (error "Api key not found.  Check out `agent-shell-openai-authentication'"))))
-        (t
-         nil)))
-=======
-  (unless buffer
-    (error "Missing required argument: :buffer"))
-  (cond
-   ((map-elt agent-shell-openai-authentication :api-key)
-    (agent-shell--make-acp-client :command (car agent-shell-openai-codex-command)
-                                  :command-params (cdr agent-shell-openai-codex-command)
-                                  :environment-variables (append (when-let ((api-key (agent-shell-openai-key)))
-                                                                   (list (format "OPENAI_API_KEY=%s" api-key)))
-                                                                 agent-shell-openai-codex-environment)
-                                  :context-buffer buffer))
+      (agent-shell--make-acp-client :command (car agent-shell-openai-codex-command)
+                                    :command-params (cdr agent-shell-openai-codex-command)
+                                    :environment-variables (append (list (format "OPENAI_API_KEY=%s" api-key))
+                                                                   agent-shell-openai-codex-environment)
+                                    :context-buffer buffer)))
    ((map-elt agent-shell-openai-authentication :codex-api-key)
-    (agent-shell--make-acp-client :command (car agent-shell-openai-codex-command)
-                                  :command-params (cdr agent-shell-openai-codex-command)
-                                  :environment-variables (append (when-let ((api-key (agent-shell-openai-key)))
-                                                                   (list (format "CODEX_API_KEY=%s" api-key)))
-                                                                 agent-shell-openai-codex-environment)
-                                  :context-buffer buffer))
+    (let ((codex-key (agent-shell-openai-key)))
+      (unless codex-key
+        (user-error "Please set your `agent-shell-openai-authentication'"))
+      (agent-shell--make-acp-client :command (car agent-shell-openai-codex-command)
+                                    :command-params (cdr agent-shell-openai-codex-command)
+                                    :environment-variables (append (list (format "CODEX_API_KEY=%s" codex-key))
+                                                                   agent-shell-openai-codex-environment)
+                                    :context-buffer buffer)))
    ((map-elt agent-shell-openai-authentication :login)
     (agent-shell--make-acp-client :command (car agent-shell-openai-codex-command)
                                   :command-params (cdr agent-shell-openai-codex-command)
-                                  :environment-variables agent-shell-openai-codex-environment
+                                  :environment-variables (append '("OPENAI_API_KEY=")
+                                                                 agent-shell-openai-codex-environment)
                                   :context-buffer buffer))
    (t
     (error "Invalid authentication configuration"))))
->>>>>>> f84b17bd
 
 (defun agent-shell-openai--codex-welcome-message (config)
   "Return Codex welcome message using `shell-maker' CONFIG."
